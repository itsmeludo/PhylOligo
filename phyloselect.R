#!/usr/bin/Rscript

### Author: Ludovic V. Mallet, PhD, Frank Cerutti
### 2016.06.22
### licence: GPLv3
### Version: Alpha.1
### Garanteed with misatkes. <- Including this one.
### Important notes:

### dependencies:
# library(gtools)
library(ape)
library(getopt) #install.packages("getopt")   #maybe launch it as admin or root if you want it for other users too.
# ### phyloligo.py in the exec PATH 
### EMBOSS in the exec PATH 
### samtools in the exec PATH 

# Functions :


dev.new <- function(width = 7, height = 10) {
  platform <- sessionInfo()$platform
  if (grepl("linux",platform)) {
    x11(width=width, height=height) 
  } else if (grepl("pc",platform)) {
    windows(width=width, height=height)
  } else if (grepl("apple", platform)) {
    quartz(width=width, height=height)
  }
}

get_children<-function(tree,node){
  # Get all children of a given node
  tree$edge[,2][tree$edge[,1]==node]
}

get_all_children<-function(tree,node){
  # Retrieve all nodes (internal and leaves) from a given node
  edges<-tree$edge
  file=c()
  nt=c()
  file=c(file,node)
  while(length(file)>0){
    tmp=edges[,2][edges[,1]==file[1]]
    file=c(file,tmp)
    file<-file[-1]
    nt=c(nt,file[1])
  }
  return(sort(nt))
}

get_all_edges<-function(phy,node){
  # Retrieve all edges from a given node
  nodes=get_all_children(phy,node)
  res=lapply(nodes,function(x,edges){
   which((x==edges[,1] | x==edges[,2]))
  },edges=phy$edge)
  return(sort(unique(unlist(res))))
}

get_parent<-function(tree,node){
  # Get parent of a given node
  tree$edge[,1][tree$edge[,2]==node]
}

get_all_leaves<-function(tree,node){
  # Return all leaf considering a given tree and node
  tips=tree$tip.label
  edges=tree$edge
  
  # retrieve specific node-corresponding leaves
  file=c()
  nt=c()
  file=c(file,node)  
  
  while(length(file)>0){
    tmp=edges[,2][edges[,1]==file[1]]
    if(length(tmp)>0){
      file=c(file,tmp)
      file<-file[-1]
    }else{
      nt=c(nt,tips[file[1]])
      file<-file[-1]
    }
  }
  sort(nt)
}

tree_zoom<-function(phy, title = TRUE, subbg = "white", return.tree = FALSE,edge_size=rep(0.5,nrow(phy$edge)),edge_label=rep("",nrow(phy$edge)),lim_tip=125,...){
  lastPP <- get("last_plot.phylo", envir= .PlotPhyloEnv)
  devmain <-dev.cur()
  restore <- function(){
    dev.set(devmain)
    assign("last_plot.phylo", lastPP, envir = .PlotPhyloEnv)
  }
  on.exit(restore())
  
  #NEW<- TRUE
  cat("Click close to a node. Right-click to exit.\n")
  
  subtree=NaN
  
  edge_size_tree<-edge_size
  edge_size<-log(edge_size+1,base=1.5)
  
  repeat{
    x <- identify.phylo(phy, quiet=TRUE)
    if (is.null(x))
      return(invisible(NULL))
    else{
      x <- x$nodes
      
      orig_edges_id=get_all_edges(phy,x)
      
      dev.set(devmain)
      
      edge_selected_color=rep("black",length(phy$edge))
      edge_selected_color[orig_edges_id]<-"red"
      
      plot(phy,use.edge.length=lastPP$use.edge.length,type=lastPP$type,show.tip.label=lastPP$show.tip.label,edge.width=edge_size_tree,edge.color=edge_selected_color)
      edgelabels(text=edge_label,adj=c(0.5,-0.5),frame="none",font=2,cex=0.5,col = edge_selected_color)
      
      if (is.null(x))
        cat("Try again!\n")
      else{
        #if (NEW){
        dev.new()
        par(bg=subbg)
        devsub <- dev.cur()
        #NEW <- FALSE
        #}
        #else dev.set(devsub)
        tr <<- extract.clade(phy,x)
        
        cex_tip=(1/(1+2*log(base=10,tr$Nnode))*1+log(base=10,2-(tr$Nnode/phy$Nnode)))
        
        if(!is.null(edge_size)){
          v<-0.1+edge_size[orig_edges_id]
          k<-as.integer(tree$Nnode)/length(get_all_children(phy,x))
          k<-1
          es<-v*k
          edge.width<-es
          if(tr$Nnode<=lim_tip){
            plot(tr,edge.width=es,cex=cex_tip,...) 
          }else{
            plot(tr,edge.width=es,show.tip.label=F,...)
          }
        }else{
          if(tr$Nnode<=lim_tip){
            plot(tr,cex=cex_tip,...) 
          }else{
            plot(tr,show.tip.label=F,...)
          }
        }
        if(!is.null(edge_label)){
          edgelabels(text=edge_label[orig_edges_id],adj=c(0.5,-1),cex=0.5,frame="none",font=2)
        }
        if (is.character(title))
          title(title)
        else if (title) {
          tl <- if (is.null(phy$node.label)) 
            paste("From node #", x, sep = "")
          else paste("From", phy$node.label[x - Ntip(phy)])
          title(tl)
        }
        if(!is.null(tr) & return.tree==TRUE)
          subtree=tr
          cat ("Type 'r'+[enter] to export clade-corresponding contig sequences (fasta)")
          line <- readLines(file("stdin"),n=1L)
          print(line)
          if (line == 'r')
            return(subtree)
          else
            dev.off(devsub)
        restore()
        plot(phy,use.edge.length=lastPP$use.edge.length,type=lastPP$type,show.tip.label=lastPP$show.tip.label,edge.width=edge_size_tree)
        edgelabels(text=edge_label,adj=c(0.5,-0.5),frame="none",font=2,cex=0.5)
      }
    }
  }
}


# print("toto")


clade_select = function (){
    user_decision=1
    subset=1
    while (substr(user_decision, 1, 1) != "E"){
        g=tree_zoom(tree,return.tree=TRUE,type='c',use.edge.length=FALSE,cex=0.5,font=2,edge_size=edge_size,edge_label=edge_lab)
        user_decision = readline("Do you want to export this contig subset as fasta? (y)es, export it. (n)o, discard this selection and let me select another node. (E)xit, I'm done with the selection and exports.")
        if (substr(user_decision, 1, 1) == "y"){
            system(paste("samtools faidx ",assembly," ",paste(g$tip.label, collapse=" "), " > ",outfile,"_",subset,".fa",sep="" ))
            subset=subset+1
        }
    }

    
}

# print("toto")

outersect <- function(x, y, ...) {
  # Extraire les valeurs qui diffèrent entre plusieurs listes 
  big.vec <- c(x, y, ...)
  duplicates <- big.vec[duplicated(big.vec)]
  setdiff(big.vec, unique(duplicates))
}

spec <- matrix(c(
  'matrix'         , 'i', 1, "character", "all-by-all contig distance matrix, tab separated (required)",
  'assembly'         , 'a', 1, "character", "multifasta file of the contigs (required)",
  'tree_method'     , 't', 2, "character", "tree building method (optional), by default NJ. No other option implemented ATM",
  'dump_R_session'     , 'd', 0, "logical", "Should the R environment saved for later exploration? the filename will be generated from the outfile parameter or its default value",
  'max_perc'     , 'g', 2, "double", "max edge assembly length percentage displayed (%)",
  'min_perc'     , 'l', 2, "double", "min edge assembly length percentage displayed (%)",
  'keep_perc'           , 'k', 2, "double",   "ratio of out-of-range percentages to display (%)",
  'outfile'     , 'o', 2, "character", "outfile name, default:phyloligo.out",
  'branchlength'           , 'b', 0, "logical",   "display branch length",
  'verbose'           , 'v', 0, "logical",   "say what the program do",
  'help'           , 'h', 0, "logical",   "this help"
),ncol=5,byrow=T)



opt = getopt(spec);
# [[""]]
if (!is.null(opt[["help"]]) || is.null(opt[["matrix"]])) {
  cat(paste(getopt(spec, usage=T),"\n"));
}

outfile = ifelse(is.null(opt[["outfile"]]), outfile <- "phyloligo.out" , outfile <-opt[["outfile"]])
branchlength = ifelse(is.null(opt[["branchlength"]]), branchlength <- "FALSE" , branchlength <-opt[["branchlength"]])
keep_perc = ifelse(is.null(opt[["keep_perc"]]), keep_perc <- 5 , keep_perc <-opt[["keep_perc"]])
min_perc = ifelse(is.null(opt[["min_perc"]]), min_perc <- 0.5 , min_perc <-opt[["min_perc"]])
max_perc = ifelse(is.null(opt[["max_perc"]]), max_perc <- 30 , max_perc <-opt[["max_perc"]])

if ( system("which infoseq",intern=TRUE) == ""){
  print("Please Install EMBOSS")
}
stopifnot(system("which infoseq",intern=TRUE,ignore.stdout = TRUE, ignore.stderr = TRUE) == "")

# print("parameters:")
# print(paste(names(opt),opt[names(opt)]))


# cat(paste(getopt(spec, usage=T),"\n"));

# dist_matrix_file="~/Documents/Ludovic/data/mat_th.out"
# assembly="~/Documents/Ludovic/data/TH12-rn_prefix.fna"

dist_matrix_file = opt[["matrix"]]
tree_method = opt[["tree_method"]]
assembly = opt[["assembly"]]
branchlength = opt[["branchlength"]]

dist_matrix = as.matrix(read.delim(dist_matrix_file,sep="\t", header = FALSE))

labels = system(paste("infoseq -auto -nocolumns -only -noheading -name ",assembly),intern=TRUE)
lengths = as.numeric(system(paste("infoseq -auto -nocolumns -only -noheading -length ",assembly),intern=TRUE))

colnames(dist_matrix) = labels
tree = nj(dist_matrix)

# Vector containing contigs size with corresponding name

vlen=lengths
names(vlen)<-labels

# Cumative size for tree edges

edge_size<-unlist(apply(as.matrix(tree$edge),1,function(x){
  sum(vlen[get_all_leaves(tree,x[2])])
}))

# Percentage of cumulative contigs length for tree edges

edge_perc<-unlist(apply(as.matrix(tree$edge),1,function(x){
  #res=round(sum(vlen[get_all_leaves(tree,x[2])])/sum(vlen)*100,digits = 0)
  res=sum(vlen[get_all_leaves(tree,x[2])])/sum(vlen)*100
}))

# Edge labels (filtering percentages to display)

edge_lab=unlist(lapply(edge_perc,function(x){
  paste(round(x,digits=0),"%",sep="")
}))

avoidable_edge_perc=outersect(
  which(!(min_perc<=edge_perc & edge_perc<=max_perc)), # edge_perc avoidable
  sample(edge_perc, round((keep_perc/100)*length(edge_perc)), replace=FALSE) # edge_perc kept
)

edge_lab[avoidable_edge_perc]<-""

#edge_lab[which(tree$edge[,2] %in% 1:length(tree$tip.label))]<-""

# for(i in 1:nrow(tree$edge)){
#   current_node=tree$edge[i,2]
#   
#   root_id=length(tree$tip.label)+1
#   
#   if(tree$edge[i,1]!=root_id){
#     parent=get_parent(tree,current_node)
#     parent_edge_id=which(tree$edge[,2]==parent)
#     
#     calc=as.numeric(edge_perc[parent_edge_id])-as.numeric(edge_perc[i])
#     print(calc)
#     if(calc<1.0){
#       edge_lab[i]<-""
#     }
#     
#   }
#   
#   old_node=current_node
# }

# Plot the tree with cumulative contig length (width of edges) and cumalative contig length percentage (edge label)

#colfunc<-colorRampPalette(c("red","orange","yellow","green"))

# Remove label for terminal edges

X11(width=12,height=10) # external display when script is launched with Rscript command
# par(ljoin = 1, lend = 1)

edge_size=edge_size/sum(edge_size)*100*40

plot(tree,use.edge.length=FALSE,type="c",show.tip.label=FALSE,edge.width=edge_size)
#plot(tree,use.edge.length=FALSE,type="c",show.tip.label=FALSE,edge.width=edge_size/sum(edge_size)*100*15,edge.color = colfunc(100)[round(edge_perc)])
edgelabels(text=edge_lab,adj=c(0.5,-0.5),frame="none",font=2,cex=0.5)

###manually selecting the subtree of the putative contaminant:
system(paste("samtools faidx",assembly))

<<<<<<< HEAD
g=tree_zoom(tree,return.tree=TRUE,type='c',use.edge.length=FALSE,font=2,edge_size=edge_size,edge_label=edge_lab)
=======
clade_select()


# g=tree_zoom(tree,return.tree=TRUE,type='c',use.edge.length=FALSE,cex=0.5,font=2,edge_size=edge_size,edge_label=edge_lab)
>>>>>>> d6a476d4

# Export clade-corresponding contig in fasta format



# paste((g$tip.label),collapse= " ")




if (!is.null(opt[["dump_R_session"]])) {
  save.image(file=paste(outfile,"_phyloligo_dump.RData"));
}
<|MERGE_RESOLUTION|>--- conflicted
+++ resolved
@@ -86,7 +86,7 @@
   sort(nt)
 }
 
-tree_zoom<-function(phy, title = TRUE, subbg = "white", return.tree = FALSE,edge_size=rep(0.5,nrow(phy$edge)),edge_label=rep("",nrow(phy$edge)),lim_tip=125,...){
+clade_select<-function(phy, title = TRUE, subbg = "white", return.tree = FALSE,edge_size=rep(0.5,nrow(phy$edge)),edge_label=rep("",nrow(phy$edge)),lim_tip=125,...){
   lastPP <- get("last_plot.phylo", envir= .PlotPhyloEnv)
   devmain <-dev.cur()
   restore <- function(){
@@ -103,7 +103,9 @@
   edge_size_tree<-edge_size
   edge_size<-log(edge_size+1,base=1.5)
   
-  repeat{
+  user_decision=1
+  subset=1
+  while (user_decision != "E"){
     x <- identify.phylo(phy, quiet=TRUE)
     if (is.null(x))
       return(invisible(NULL))
@@ -165,16 +167,18 @@
         }
         if(!is.null(tr) & return.tree==TRUE)
           subtree=tr
-          cat ("Type 'r'+[enter] to export clade-corresponding contig sequences (fasta)")
-          line <- readLines(file("stdin"),n=1L)
-          print(line)
-          if (line == 'r')
-            return(subtree)
-          else
-            dev.off(devsub)
-        restore()
-        plot(phy,use.edge.length=lastPP$use.edge.length,type=lastPP$type,show.tip.label=lastPP$show.tip.label,edge.width=edge_size_tree)
-        edgelabels(text=edge_label,adj=c(0.5,-0.5),frame="none",font=2,cex=0.5)
+          cat("Do you want to export this contig subset as fasta? (y)es, export it. (n)o, discard this selection and let me select another node. (E)xit, I'm done with the selection and exports.\n")
+          user_decision <- readLines(file("stdin"),n=1L)
+          # print(line)
+          dev.off(devsub)
+          if (user_decision == "y")
+            #return(subtree)
+            system(paste("samtools faidx ",assembly," ",paste(subtree$tip.label, collapse=" "), " > ",outfile,"_",subset,".fa",sep="" ))
+            subset=subset+1
+          if (user_decision != "E")
+            restore()
+            plot(phy,use.edge.length=lastPP$use.edge.length,type=lastPP$type,show.tip.label=lastPP$show.tip.label,edge.width=edge_size_tree)
+            edgelabels(text=edge_label,adj=c(0.5,-0.5),frame="none",font=2,cex=0.5)
       }
     }
   }
@@ -183,23 +187,20 @@
 
 # print("toto")
 
-
-clade_select = function (){
-    user_decision=1
-    subset=1
-    while (substr(user_decision, 1, 1) != "E"){
-        g=tree_zoom(tree,return.tree=TRUE,type='c',use.edge.length=FALSE,cex=0.5,font=2,edge_size=edge_size,edge_label=edge_lab)
-        user_decision = readline("Do you want to export this contig subset as fasta? (y)es, export it. (n)o, discard this selection and let me select another node. (E)xit, I'm done with the selection and exports.")
-        if (substr(user_decision, 1, 1) == "y"){
-            system(paste("samtools faidx ",assembly," ",paste(g$tip.label, collapse=" "), " > ",outfile,"_",subset,".fa",sep="" ))
-            subset=subset+1
-        }
-    }
-
-    
-}
-
-# print("toto")
+# clade_select = function (){
+#     user_decision=1
+#     subset=1
+#     while (substr(user_decision, 1, 1) != "E"){
+#         g=tree_zoom(tree,return.tree=TRUE,type='c',use.edge.length=FALSE,cex=0.5,font=2,edge_size=edge_size,edge_label=edge_lab)
+#         user_decision = readline("Do you want to export this contig subset as fasta? (y)es, export it. (n)o, discard this selection and let me select another node. (E)xit, I'm done with the selection and exports.")
+#         if (substr(user_decision, 1, 1) == "y"){
+#             system(paste("samtools faidx ",assembly," ",paste(g$tip.label, collapse=" "), " > ",outfile,"_",subset,".fa",sep="" ))
+#             subset=subset+1
+#         }
+#     }
+# 
+#     
+# }
 
 outersect <- function(x, y, ...) {
   # Extraire les valeurs qui diffèrent entre plusieurs listes 
@@ -221,7 +222,6 @@
   'verbose'           , 'v', 0, "logical",   "say what the program do",
   'help'           , 'h', 0, "logical",   "this help"
 ),ncol=5,byrow=T)
-
 
 
 opt = getopt(spec);
@@ -334,22 +334,11 @@
 ###manually selecting the subtree of the putative contaminant:
 system(paste("samtools faidx",assembly))
 
-<<<<<<< HEAD
-g=tree_zoom(tree,return.tree=TRUE,type='c',use.edge.length=FALSE,font=2,edge_size=edge_size,edge_label=edge_lab)
-=======
-clade_select()
-
-
-# g=tree_zoom(tree,return.tree=TRUE,type='c',use.edge.length=FALSE,cex=0.5,font=2,edge_size=edge_size,edge_label=edge_lab)
->>>>>>> d6a476d4
+clade_select(tree,return.tree=TRUE,type='c',use.edge.length=FALSE,font=2,edge_size=edge_size,edge_label=edge_lab)
 
 # Export clade-corresponding contig in fasta format
 
-
-
 # paste((g$tip.label),collapse= " ")
-
-
 
 
 if (!is.null(opt[["dump_R_session"]])) {
