--- conflicted
+++ resolved
@@ -110,17 +110,7 @@
     distances: np.array
         (n_samples, n_samples) distance matrix
     """
-<<<<<<< HEAD
-    scoop.logger.info("Starting distance computation")
-=======
     #scoop.logger.info("Starting distance computation")
-    #if metric == "Eucl":
-        ## use euclidean distance of sklearn
-        #distances = pairwise_distances(frequencies, metric="euclidean")
-        #distances[np.isnan(distances)]=0
-        #distances[np.isinf(distances)]=0
-        #distances *= 10000
->>>>>>> 0115af30
     if metric == "Eucl":
         if localrun:
             distances = pairwise_distances(frequencies, metric=Eucl, n_jobs=n_jobs)
@@ -267,13 +257,8 @@
     frequencies: numpy.array
         the samples x features matrix storing NT composition of fasta sequences
     """
-<<<<<<< HEAD
-    scoop.logger.info("Starting frequencies computation")
-    # compute frequencies
-=======
     #scoop.logger.info("Starting frequencies computation")
     # compute frequencies # TODO parallelization of frequencies computation
->>>>>>> 0115af30
     frequencies = list()
     for seqchunk in read_seq_chunk(genome, chunksize, ksize, strand):
         chunkfreq = futures.map(frequency_pack, seqchunk)
