#!/usr/bin/env python3
""" This program builds a phylotree based on oligonucleotide profiles (microcomposition) distances for sequences given as arguments.
See the help by calling the program without any argument.

Author: Ludovic V. Mallet, PhD
2016.03.22
licence: GPLv3
Version: Alpha.1
Garanteed with misatkes. <- Including this one.
"""

#dependencies: 
  #Biopython
  #numpy
  #cython
  
from optparse import OptionParser
import argparse

from Bio import SeqIO
from Bio.Seq import Seq

import os, sys, re, math
import numpy
import multiprocessing
from collections import Counter
from itertools import product

numpy.seterr(divide='ignore', invalid='ignore')

def KL(a,b):
    """ compute the KL distance
    """
    d = a * numpy.log(a/b)
    d[numpy.isnan(d)]=0 
    d[numpy.isinf(d)]=0
    return (numpy.sum(d))*10000

def Eucl(a,b):
    """ compute Euclidean distance
    """
    d = pow(a-b,2)
    d[numpy.isnan(d)]=0
    d[numpy.isinf(d)]=0
    return numpy.sqrt(numpy.sum(d))*10000

def JSD(a,b):
    """ Compute JSD distance
    """
    h = (a + b)/2
    d = (KL(a,h)/2)+(KL(b,h)/2)
    return d

def vector_to_matrix(profile):
    """ transform a vector of profile to a matrix
    """
    return list((zip(*(iter(profile),)*int(math.sqrt(len(profile))))))

def chunkitize(toseparate, nb_chunks):
    """ separate a list into sublist of the same size
    
    Parameters:
    -----------
    toseparate: list
        to be cut into sublists
    nb_chunks: int
        the number of sublists
    
    Return:
    -------
    out: list
        a list of n=nb_chunks sublist
    
    >>> chunkitize([1, 2, 3, 4, 5], 2)
    ... [[1, 2], [3, 4, 5]]
    """
    chunk_size= int((len(toseparate) / float(nb_chunks)))
    out = [toseparate[chunk_size*i:(chunk_size*i+chunk_size) if (i!=nb_chunks-1) else len(toseparate)] for i in range(0, nb_chunks)]
    return out

def select_strand (seq, strand="both"):
    """ choose which strand to work on
    
    Parameters:
    -----------
    seq: Seq
        a str object containing a nucleotide sequence, that can be converted into a Bio.Seq object
    strand: string
        select wich strand to use
    
    Return:
    -------
    seq: string
        the sequence strand
    """
    Bioseq_record=Seq(seq)
    if (strand == "both"):
        return str(str(seq)+str(Bioseq_record.reverse_complement())).upper()
    elif (strand == "minus"):
        return str(Bioseq_record.reverse_complement()).upper()
    elif (strand == "plus"):
        return str(seq).upper()
    else:
        print("Error, strand parameter of selectd_strand() should be choose from {'both', 'minus', 'plus'}", file=sys.stderr)
        sys.exit(1)


def frequency (seq, ksize=4, strand="both"):
    """ compute kmer frequency
    """
    seq=select_strand(seq,strand)
    seq_words=list()
    d=dict()
    for s in re.split('[^ACGTacgt]+',seq): #excludes what is not a known characterised nucleotide 
        seq_letters=list(s)
        #print(len(s))
        if (len(seq_letters) >=ksize):
            # launch k-1 times the word generation with 1 nucleotide shift every iteration to have overlapping words.
            for i in range(ksize-1):
                #generate words from seq_letters
                words=list((zip(*(iter(seq_letters),)*ksize)))
                seq_words.extend(list(map(''.join,words))) # adds the words for this subsequence and frame to the total list of words
                seq_letters.pop(0) # shift one to compute overlapping words at the next iteration
    c = Counter(seq_words)
    word_count=sum(c.values())
    #print(word_count)
    if(word_count > 0):
        ret=list()
        word_universe=list(map("".join,(list(product(("C","G","A","T"),("C","G","A","T"),("C","G","A","T"),("C","G","A","T"))))))
        for w in word_universe:
            if(c.get(w) != None):
                ret.append(c.get(w)/word_count)
            else:
                ret.append(0)
        return ret  
    return 1


def pairwise_distance (args):
    """ compute pairwise distance
    """
    res=[]
    for i,j,dist,ksize,strand in args:
        res.append((i,j,globals()[str(dist)](numpy.array(frequency(str(records[i].seq))),numpy.array(frequency(str(records[j].seq))))))
    return res


def parallel_distance(genome, nb_thread, dist, ksize, strand):
    """ compute distance on multithread
    
    Parameters:
    -----------
    genome: string
        path to the genome file
    nb_thread: int
        number of parallel instance
    dist: string
        distance method to use ('JSD', 'Eucl', 'KL')
    ksize: int
        kmer size to use
    strand: string
        select genome strand ('both', 'plus', 'minus')
        
    Return:
    -------
    symmetrical_distance_matrix: numpy.array
        the matrix storing pairwize distances
    """
    args=[]
    dist_pairs=[]
    global records
    records = list(SeqIO.parse(genome, "fasta"))
    for i in range(len(records)):
        for j in range(i+1,len(records)):
            args.append((i, j, dist, ksize, strand))
    #print(args)
    parallel_args_set = chunkitize(args, nb_thread) 
    #print(parallel_args_set)
    pool = multiprocessing.Pool(processes=nb_thread)
    res = pool.map(pairwise_distance, parallel_args_set)
    pool.close()
    pool.join()
    symmetrical_distance_matrix = numpy.zeros((len(records),len(records)))
    for i in res:
        for g in i:
            dist_pairs.append(g)
            symmetrical_distance_matrix[(g[0],g[1])]=g[2]
            symmetrical_distance_matrix[(g[1],g[0])]=g[2]
    #print(dist_pairs)
    #print(symmetrical_distance_matrix)
    
    return symmetrical_distance_matrix


def get_cmd():
    """ get command line argument
    """
    #Utilisation = "%prog [-i FILE] [options]"
    parser = argparse.ArgumentParser()
    parser.add_argument("-i", "--assembly", action="store", required=True, dest="genome", help="multifasta of the genome assembly")
    #parser.add_argument("-c", "--conta", action="store", dest="conta", help="multifasta of the contaminant species training set")
    #parser.add_argument("-r", "--host", action="store", dest="host", help="optional multifasta of the host species training set")
    #parser.add_argument("-n", "--n_max_freq_in_windows", action="store", type=float, dest="n_max_freq_in_windows", default=0.4, help="maximum proportion of N tolerated in a window to compute the microcomposition anyway [0~1]. Too much 'N's will reduce the number of kmer counts and will artificially coarse the resolution of the frequencies. If your assembly contains many stretches of 'N's, consider rising this parameter and shortening the windows step in order to allow computation and signal in the output, it might cost you computational time though. Windows which do not meet this criteria will be affected a distance of 'nan'")
<<<<<<< HEAD
    parser.add_argument("-k", "--lgMot", action="store", dest="k", type=int, default=4, help="word wise / kmer lenght / k [default:%default]")
=======
    parser.add_argument("-k", "--lgMot", action="store", dest="k", type=int, default=4, help="word wise / kmer length / k [default:%default]")
>>>>>>> 1aec69c9
    #parser.add_argument("-w", "--windows_size", action="store", dest="windows_size", type=int, help="Sliding windows size (bp)[default:%default]")
    #parser.add_argument("-t", "--windows_step", action="store", dest="windows_step", type=int, help="Sliding windows step size(bp)[default:%default]")
    parser.add_argument("-s", "--strand", action="store", dest="strand", default="both", choices=["both", "plus", "minus"], help="strand used to compute microcomposition. leading, lagging ou both [default:%default]")
    parser.add_argument("-d", "--distance", action="store", dest="dist", default="JSD", choices=["KL", "Eucl", "JSD"], help="how to compute distance between two signatures : KL: Kullback-Leibler, Eucl : Euclidienne[default:%default], JSD : Jensen-Shannon divergence")
    parser.add_argument("-u", "--cpu", action="store", dest="threads_max", type=int, default=4, help="how many threads to use for windows microcomposition computation[default:%default]")
    parser.add_argument("-o", "--out", action="store", dest="out_file", default="phyloligo.out", help="output file[default:%default]")

    params = parser.parse_args()
<<<<<<< HEAD
    #if not 0 <= params.n_max_freq_in_windows <= 1.0:
        #print("Errorm parameter '-n', '-n_max_freq_in_windows' should be between 0 and 1", file=sys.stderr)
        #sys.exit(1)
=======
>>>>>>> 1aec69c9
    return params

def main():
    params = get_cmd()

    #print("A genome was provided")
    res = parallel_distance(params.genome, params.threads_max, params.dist, params.k, params.strand)
    print(res)
    numpy.savetxt(params.out_file, res, delimiter="\t")
    sys.exit(0)
       
if __name__ == "__main__":
    main()      
      
<|MERGE_RESOLUTION|>--- conflicted
+++ resolved
@@ -201,11 +201,7 @@
     #parser.add_argument("-c", "--conta", action="store", dest="conta", help="multifasta of the contaminant species training set")
     #parser.add_argument("-r", "--host", action="store", dest="host", help="optional multifasta of the host species training set")
     #parser.add_argument("-n", "--n_max_freq_in_windows", action="store", type=float, dest="n_max_freq_in_windows", default=0.4, help="maximum proportion of N tolerated in a window to compute the microcomposition anyway [0~1]. Too much 'N's will reduce the number of kmer counts and will artificially coarse the resolution of the frequencies. If your assembly contains many stretches of 'N's, consider rising this parameter and shortening the windows step in order to allow computation and signal in the output, it might cost you computational time though. Windows which do not meet this criteria will be affected a distance of 'nan'")
-<<<<<<< HEAD
     parser.add_argument("-k", "--lgMot", action="store", dest="k", type=int, default=4, help="word wise / kmer lenght / k [default:%default]")
-=======
-    parser.add_argument("-k", "--lgMot", action="store", dest="k", type=int, default=4, help="word wise / kmer length / k [default:%default]")
->>>>>>> 1aec69c9
     #parser.add_argument("-w", "--windows_size", action="store", dest="windows_size", type=int, help="Sliding windows size (bp)[default:%default]")
     #parser.add_argument("-t", "--windows_step", action="store", dest="windows_step", type=int, help="Sliding windows step size(bp)[default:%default]")
     parser.add_argument("-s", "--strand", action="store", dest="strand", default="both", choices=["both", "plus", "minus"], help="strand used to compute microcomposition. leading, lagging ou both [default:%default]")
@@ -214,12 +210,6 @@
     parser.add_argument("-o", "--out", action="store", dest="out_file", default="phyloligo.out", help="output file[default:%default]")
 
     params = parser.parse_args()
-<<<<<<< HEAD
-    #if not 0 <= params.n_max_freq_in_windows <= 1.0:
-        #print("Errorm parameter '-n', '-n_max_freq_in_windows' should be between 0 and 1", file=sys.stderr)
-        #sys.exit(1)
-=======
->>>>>>> 1aec69c9
     return params
 
 def main():
